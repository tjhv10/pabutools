--- conflicted
+++ resolved
@@ -6,16 +6,10 @@
 from pabutools.analysis.category import *
 from pabutools.election.profile.approvalprofile import ApprovalProfile, ApprovalMultiProfile
 
-from pabutools.election.satisfaction import (
-    Cost_Sat,
-    Additive_Borda_Sat,
-    Cardinality_Sat,
-)
+from pabutools.election.satisfaction import Cost_Sat, Additive_Borda_Sat, Cardinality_Sat
 from pabutools.election.ballot import ApprovalBallot, OrdinalBallot, CardinalBallot
 from pabutools.election.profile import OrdinalProfile
-from pabutools.election.satisfaction.additivesatisfaction import (
-    Relative_Cardinality_Sat,
-)
+from pabutools.election.satisfaction.additivesatisfaction import Relative_Cardinality_Sat
 from pabutools.fractions import frac
 
 
@@ -23,9 +17,7 @@
     def test_satisfaction_properties(self):
         projects = [Project(str(i), 10 + i) for i in range(10)]
         instance = Instance(projects, budget_limit=90)
-        app_ball_1 = ApprovalBallot(
-            [projects[0], projects[1], projects[2], projects[3]]
-        )
+        app_ball_1 = ApprovalBallot([projects[0], projects[1], projects[2], projects[3]])
         app_ball_2 = ApprovalBallot([projects[0]])
         app_ball_3 = ApprovalBallot([projects[0]])
         app_ball_4 = ApprovalBallot([projects[5], projects[6]])
@@ -82,28 +74,6 @@
         )
 
         budget_allocation = []
-<<<<<<< HEAD
-        sat_hist = satisfaction_histogram(
-            instance,
-            app_profile,
-            budget_allocation,
-            Relative_Cardinality_Sat,
-            max_satisfaction=1,
-            num_bins=10,
-        )
-
-        assert sat_hist == [1, 0, 0, 0, 0, 0, 0, 0, 0, 0]
-
-        budget_allocation = [projects[0], projects[1], projects[2], projects[5]]
-        sat_hist = satisfaction_histogram(
-            instance,
-            app_profile,
-            budget_allocation,
-            Relative_Cardinality_Sat,
-            max_satisfaction=1,
-            num_bins=10,
-        )
-=======
        
         sat_hist = satisfaction_histogram(instance, app_profile, budget_allocation, Relative_Cardinality_Sat, max_satisfaction=1, num_bins=10)
         assert(sat_hist == [1, 0, 0, 0, 0, 0, 0, 0, 0, 0])
@@ -119,9 +89,7 @@
 
         sat_hist = satisfaction_histogram(instance, app_multi_profile, budget_allocation, Relative_Cardinality_Sat, max_satisfaction=1, num_bins=10)
         assert(sat_hist == [.2, 0, 0, 0, 0, 0.2, 0, .2, 0, .4])
->>>>>>> 8c043884
 
-        assert sat_hist == [0.25, 0, 0, 0, 0, 0.25, 0, 0.25, 0, 0.25]
 
     def test_proportionality_properties(self):
         projects = [
